--- conflicted
+++ resolved
@@ -405,14 +405,17 @@
                             self.append(p[0].strip(), '/'.join(p[1:]))
                         else:
                             self.append(key)
-                    for row in data:
-                        for key in row:
+                    for d in data:
+                        for key in d:
                             if '/' in key:
                                 p = key.split('/')
                                 column = self.index('/'.join(p[:-1]))
                             else:
                                 column = self.index(key)
-                            self.data[column].append(row[key])
+                            if isinstance(d[key], (list, tuple, np.ndarray)):
+                                self.data[column].extend(d[key])
+                            else::
+                                self.data[column].append(d[key])
                         self.fill_data()
                 else:
                     # 1D list:
@@ -1499,26 +1502,17 @@
                 self.setcol = column + len(data[0])
             elif len(data) > 0 and isinstance(data[0], dict):
                 # list of dictionaries:
-<<<<<<< HEAD
                 for d in data:
                     for key in d:
-                        column = self.index(k)
-                        if isinstance(d[key], (list, tuple, np.ndarray)):
-                            self.data[column].extend(d[k])
-                        else:
-                            self.data[column].append(d[k])
-=======
-                self.fill_data()
-                for row in data:
-                    for key in row:
                         if '/' in key:
                             p = key.split('/')
                             column = self.index(p[0].strip())
                         else:
                             column = self.index(key)
-                        self.data[column].append(row[key])
-                    self.fill_data()
->>>>>>> 8bccf50b
+                        if isinstance(d[key], (list, tuple, np.ndarray)):
+                            self.data[column].extend(d[key])
+                        else::
+                            self.data[column].append(d[key])
             else:
                 # 1D list:
                 for val in data:
